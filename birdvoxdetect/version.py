<<<<<<< HEAD
short_version = '0.1'
version = '0.1b1'
=======
short_version = '0.2'
version = '0.2.dev0'
>>>>>>> 6ed7836d
<|MERGE_RESOLUTION|>--- conflicted
+++ resolved
@@ -1,7 +1,2 @@
-<<<<<<< HEAD
-short_version = '0.1'
-version = '0.1b1'
-=======
 short_version = '0.2'
-version = '0.2.dev0'
->>>>>>> 6ed7836d
+version = '0.2.dev0'