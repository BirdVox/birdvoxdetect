--- conflicted
+++ resolved
@@ -1,6 +1,2 @@
 short_version = '0.2'
-<<<<<<< HEAD
-version = '0.2.4'
-=======
-version = '0.3.0-dev0'
->>>>>>> 168ba550
+version = '0.3.0-dev0'