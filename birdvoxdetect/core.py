--- conflicted
+++ resolved
@@ -167,29 +167,6 @@
         deque_context = np.percentile(
             concat_deque, percentiles, axis=1, overwrite_input=True)
 
-<<<<<<< HEAD
-    # Compute sensor fault features.
-    # Median is 4th order statistic. Restrict to lowest 120 mel-freq bins
-    context_median = deque_context[4, :120]
-    context_median_medfilt = scipy.signal.medfilt(
-    context_median, kernel_size=(13,))
-    sensorfault_features = context_median_medfilt[::12].reshape(1, -1)
-
-    # Compute probability of sensor fault.
-    sensor_fault_probability = sensorfault_model.predict(sensorfault_features)
-
-    # If probability of sensor fault is above 50%, exclude start of recording
-    has_sensor_fault = (sensor_fault_probability > 0.5)
-    if has_sensor_fault:
-        logging.info("Probability of sensor fault: {:5.2f}%".format(
-            100*sensor_fault_probability))
-        chunk_id_start = min(n_chunks-1, queue_length)
-        context_duration = chunk_duration * chunk_id_start
-        context_duration_str = str(datetime.timedelta(seconds=context_duration))
-        logging.info(
-            "Ignoring segment between 00:00:00 and " + context_duration_str +\
-            " (" + chunk_id_start + " chunks)")
-=======
         # Compute sensor fault features.
         # Median is 4th order statistic. Restrict to lowest 120 mel-freq bins
         context_median = deque_context[4, :120]
@@ -216,7 +193,6 @@
             chunk_id_start = 0
     else:
         chunk_id_start = 0
->>>>>>> 0cfb6fa3
 
     # Define frame rate.
     frame_rate =\
@@ -224,11 +200,7 @@
         (pcen_settings["hop_length"] * pcen_settings["stride_length"])
 
     # Compute confidence on queue chunks.
-<<<<<<< HEAD
-    # Note that this loop contains zero iterations iff has_sensor_fault
-=======
     # NB: the following loop is skipped if there is a single chunk.
->>>>>>> 0cfb6fa3
     for chunk_id in range(chunk_id_start, min(queue_length, n_chunks-1)):
         # Print chunk ID and number of chunks.
         logging.info("Chunk ID: {}/{}".format(
